--- conflicted
+++ resolved
@@ -806,11 +806,7 @@
 				Hash:    "0c51b1339a95bd732ca305f07b7bcc95f132b9c8",
 			},
 		},
-<<<<<<< HEAD
 		Dependencies: []string{"libtool-ltdl", "iptables"},
-=======
-		Dependencies: []string{"libtool-ltdl"},
->>>>>>> 1a0e4419
 	},
 
 	// 18.09.9 - CentOS / Rhel8
@@ -829,11 +825,7 @@
 				Hash:    "0c51b1339a95bd732ca305f07b7bcc95f132b9c8",
 			},
 		},
-<<<<<<< HEAD
 		Dependencies: []string{"libtool-ltdl", "iptables"},
-=======
-		Dependencies: []string{"libtool-ltdl"},
->>>>>>> 1a0e4419
 	},
 
 	// 19.03.4 - k8s 1.17 - https://github.com/kubernetes/kubernetes/pull/84476
@@ -911,11 +903,7 @@
 				Hash:    "1fffcc716e74a59f753f8898ba96693a00e79e26",
 			},
 		},
-<<<<<<< HEAD
 		Dependencies: []string{"libtool-ltdl", "iptables"},
-=======
-		Dependencies: []string{"libtool-ltdl"},
->>>>>>> 1a0e4419
 	},
 
 	// 19.03.4 - CentOS / Rhel8
@@ -934,11 +922,7 @@
 				Hash:    "1fffcc716e74a59f753f8898ba96693a00e79e26",
 			},
 		},
-<<<<<<< HEAD
 		Dependencies: []string{"libtool-ltdl", "iptables"},
-=======
-		Dependencies: []string{"libtool-ltdl"},
->>>>>>> 1a0e4419
 	},
 
 	// TIP: When adding the next version, copy the previous
